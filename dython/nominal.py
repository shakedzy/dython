import concurrent.futures as cf
import math
import warnings
from collections import Counter
from itertools import repeat

import matplotlib.pyplot as plt
import numpy as np
import pandas as pd
import scipy.cluster.hierarchy as sch
import scipy.stats as ss
import seaborn as sns
from psutil import cpu_count

from ._private import (convert, remove_incomplete_samples,
                       replace_nan_with_value)
from .data_utils import identify_columns_by_type
<<<<<<< HEAD
=======
from ._private import convert, remove_incomplete_samples, replace_nan_with_value
>>>>>>> d01f2bf9

__all__ = [
    "associations",
    "cluster_correlations",
    "conditional_entropy",
    "correlation_ratio",
    "cramers_v",
    "identify_nominal_columns",
    "identify_numeric_columns",
    "numerical_encoding",
    "theils_u",
]

_REPLACE = "replace"
_DROP = "drop"
_DROP_SAMPLES = "drop_samples"
_DROP_FEATURES = "drop_features"
_SKIP = "skip"
_DEFAULT_REPLACE_VALUE = 0.0
_PRECISION = 1e-13

_NO_OP = "no-op"
_SINGLE_VALUE_COLUMN_OP = "single-value-column-op"
_I_EQ_J_OP = "i-equal-j-op"
_ASSOC_OP = "assoc-op"


def _inf_nan_str(x):
    if np.isnan(x):
        return "NaN"
    elif abs(x) == np.inf:
        return "inf"
    else:
        return ""


def conditional_entropy(
    x,
    y,
    nan_strategy=_REPLACE,
    nan_replace_value=_DEFAULT_REPLACE_VALUE,
    log_base: float = math.e,
):
    """
    Calculates the conditional entropy of x given y: S(x|y)

    Wikipedia: https://en.wikipedia.org/wiki/Conditional_entropy

    Parameters:
    -----------
    x : list / NumPy ndarray / Pandas Series
        A sequence of measurements
    y : list / NumPy ndarray / Pandas Series
        A sequence of measurements
    nan_strategy : string, default = 'replace'
        How to handle missing values: can be either 'drop' to remove samples
        with missing values, or 'replace' to replace all missing values with
        the nan_replace_value. Missing values are None and np.nan.
    nan_replace_value : any, default = 0.0
        The value used to replace missing values with. Only applicable when
        nan_strategy is set to 'replace'.
    log_base: float, default = e
        specifying base for calculating entropy. Default is base e.

    Returns:
    --------
    float
    """
    if nan_strategy == _REPLACE:
        x, y = replace_nan_with_value(x, y, nan_replace_value)
    elif nan_strategy == _DROP:
        x, y = remove_incomplete_samples(x, y)
    y_counter = Counter(y)
    xy_counter = Counter(list(zip(x, y)))
    total_occurrences = sum(y_counter.values())
    entropy = 0.0
    for xy in xy_counter.keys():
        p_xy = xy_counter[xy] / total_occurrences
        p_y = y_counter[xy[1]] / total_occurrences
        entropy += p_xy * math.log(p_y / p_xy, log_base)
    return entropy


def cramers_v(
    x,
    y,
    bias_correction=True,
    nan_strategy=_REPLACE,
    nan_replace_value=_DEFAULT_REPLACE_VALUE,
):
    """
    Calculates Cramer's V statistic for categorical-categorical association.
    This is a symmetric coefficient: V(x,y) = V(y,x)

    Original function taken from: https://stackoverflow.com/a/46498792/5863503
    Wikipedia: https://en.wikipedia.org/wiki/Cram%C3%A9r%27s_V

    Parameters:
    -----------
    x : list / NumPy ndarray / Pandas Series
        A sequence of categorical measurements
    y : list / NumPy ndarray / Pandas Series
        A sequence of categorical measurements
    bias_correction : Boolean, default = True
        Use bias correction from Bergsma and Wicher,
        Journal of the Korean Statistical Society 42 (2013): 323-328.
    nan_strategy : string, default = 'replace'
        How to handle missing values: can be either 'drop' to remove samples
        with missing values, or 'replace' to replace all missing values with
        the nan_replace_value. Missing values are None and np.nan.
    nan_replace_value : any, default = 0.0
        The value used to replace missing values with. Only applicable when
        nan_strategy is set to 'replace'.

    Returns:
    --------
    float in the range of [0,1]
    """
    if nan_strategy == _REPLACE:
        x, y = replace_nan_with_value(x, y, nan_replace_value)
    elif nan_strategy == _DROP:
        x, y = remove_incomplete_samples(x, y)
    confusion_matrix = pd.crosstab(x, y)
    chi2 = ss.chi2_contingency(confusion_matrix)[0]
    n = confusion_matrix.sum().sum()
    phi2 = chi2 / n
    r, k = confusion_matrix.shape
    if bias_correction:
        phi2corr = max(0, phi2 - ((k - 1) * (r - 1)) / (n - 1))
        rcorr = r - ((r - 1) ** 2) / (n - 1)
        kcorr = k - ((k - 1) ** 2) / (n - 1)
        if min((kcorr - 1), (rcorr - 1)) == 0:
            warnings.warn(
                "Unable to calculate Cramer's V using bias correction. Consider using bias_correction=False (or cramers_v_bias_correction=False if calling from associations)",
                RuntimeWarning,
            )
            return np.nan
        else:
            v = np.sqrt(phi2corr / min((kcorr - 1), (rcorr - 1)))
    else:
        v = np.sqrt(phi2 / min(k - 1, r - 1))
    if -_PRECISION <= v < 0.0 or 1.0 < v <= 1.0 + _PRECISION:
        rounded_v = 0.0 if v < 0 else 1.0
        warnings.warn(
            f"Rounded V = {v} to {rounded_v}. This is probably due to floating point precision issues.",
            RuntimeWarning,
        )
        return rounded_v
    else:
        return v


def theils_u(
    x, y, nan_strategy=_REPLACE, nan_replace_value=_DEFAULT_REPLACE_VALUE
):
    """
    Calculates Theil's U statistic (Uncertainty coefficient) for categorical-
    categorical association. This is the uncertainty of x given y: value is
    on the range of [0,1] - where 0 means y provides no information about
    x, and 1 means y provides full information about x.

    This is an asymmetric coefficient: U(x,y) != U(y,x)

    Wikipedia: https://en.wikipedia.org/wiki/Uncertainty_coefficient

    Parameters:
    -----------
    x : list / NumPy ndarray / Pandas Series
        A sequence of categorical measurements
    y : list / NumPy ndarray / Pandas Series
        A sequence of categorical measurements
    nan_strategy : string, default = 'replace'
        How to handle missing values: can be either 'drop' to remove samples
        with missing values, or 'replace' to replace all missing values with
        the nan_replace_value. Missing values are None and np.nan.
    nan_replace_value : any, default = 0.0
        The value used to replace missing values with. Only applicable when
        nan_strategy is set to 'replace'.

    Returns:
    --------
    float in the range of [0,1]
    """
    if nan_strategy == _REPLACE:
        x, y = replace_nan_with_value(x, y, nan_replace_value)
    elif nan_strategy == _DROP:
        x, y = remove_incomplete_samples(x, y)
    s_xy = conditional_entropy(x, y)
    x_counter = Counter(x)
    total_occurrences = sum(x_counter.values())
    p_x = list(map(lambda n: n / total_occurrences, x_counter.values()))
    s_x = ss.entropy(p_x)
    if s_x == 0:
        return 1.0
    else:
        u = (s_x - s_xy) / s_x
        if -_PRECISION <= u < 0.0 or 1.0 < u <= 1.0 + _PRECISION:
            rounded_u = 0.0 if u < 0 else 1.0
            warnings.warn(
                f"Rounded U = {u} to {rounded_u}. This is probably due to floating point precision issues.",
                RuntimeWarning,
            )
            return rounded_u
        else:
            return u


def correlation_ratio(
    categories,
    measurements,
    nan_strategy=_REPLACE,
    nan_replace_value=_DEFAULT_REPLACE_VALUE,
):
    """
    Calculates the Correlation Ratio (sometimes marked by the greek letter Eta)
    for categorical-continuous association.

    Answers the question - given a continuous value of a measurement, is it
    possible to know which category is it associated with?

    Value is in the range [0,1], where 0 means a category cannot be determined
    by a continuous measurement, and 1 means a category can be determined with
    absolute certainty.

    Wikipedia: https://en.wikipedia.org/wiki/Correlation_ratio

    Parameters:
    -----------
    categories : list / NumPy ndarray / Pandas Series
        A sequence of categorical measurements
    measurements : list / NumPy ndarray / Pandas Series
        A sequence of continuous measurements
    nan_strategy : string, default = 'replace'
        How to handle missing values: can be either 'drop' to remove samples
        with missing values, or 'replace' to replace all missing values with
        the nan_replace_value. Missing values are None and np.nan.
    nan_replace_value : any, default = 0.0
        The value used to replace missing values with. Only applicable when
        nan_strategy is set to 'replace'.

    Returns:
    --------
    float in the range of [0,1]
    """
    if nan_strategy == _REPLACE:
        categories, measurements = replace_nan_with_value(
            categories, measurements, nan_replace_value
        )
    elif nan_strategy == _DROP:
        categories, measurements = remove_incomplete_samples(
            categories, measurements
        )
    categories = convert(categories, "array")
    measurements = convert(measurements, "array")
    fcat, _ = pd.factorize(categories)
    cat_num = np.max(fcat) + 1
    y_avg_array = np.zeros(cat_num)
    n_array = np.zeros(cat_num)
    for i in range(0, cat_num):
        cat_measures = measurements[np.argwhere(fcat == i).flatten()]
        n_array[i] = len(cat_measures)
        y_avg_array[i] = np.average(cat_measures)
    y_total_avg = np.sum(np.multiply(y_avg_array, n_array)) / np.sum(n_array)
    numerator = np.sum(
        np.multiply(n_array, np.power(np.subtract(y_avg_array, y_total_avg), 2))
    )
    denominator = np.sum(np.power(np.subtract(measurements, y_total_avg), 2))
    if numerator == 0:
        return 0.0
    else:
        eta = np.sqrt(numerator / denominator)
        if 1.0 < eta <= 1.0 + _PRECISION:
            warnings.warn(
                f"Rounded eta = {eta} to 1. This is probably due to floating point precision issues.",
                RuntimeWarning,
            )
            return 1.0
        else:
            return eta


def identify_nominal_columns(dataset):
    """
    Given a dataset, identify categorical columns.

    Parameters:
    -----------
    dataset : NumPy ndarray / Pandas DataFrame

    Returns:
    --------
    A list of categorical columns names

    Example:
    --------
    >>> df = pd.DataFrame({'col1': ['a', 'b', 'c', 'a'], 'col2': [3, 4, 2, 1]})
    >>> identify_nominal_columns(df)
    ['col1']

    """
    return identify_columns_by_type(dataset, include=["object", "category"])


def identify_numeric_columns(dataset):
    """
    Given a dataset, identify numeric columns.

    Parameters:
    -----------
    dataset : NumPy ndarray / Pandas DataFrame

    Returns:
    --------
    A list of numerical columns names

    Example:
    --------
    >>> df = pd.DataFrame({'col1': ['a', 'b', 'c', 'a'], 'col2': [3, 4, 2, 1], 'col3': [1., 2., 3., 4.]})
    >>> identify_numeric_columns(df)
    ['col2', 'col3']

    """
<<<<<<< HEAD
    return identify_columns_by_type(dataset, include=['int64', 'float64'])


def associations(dataset,
                 nominal_columns='auto',
                 numerical_columns=None,
                 mark_columns=False,
                 nom_nom_assoc='cramer',
                 num_num_assoc='pearson',
                 nom_num_assoc='correlation_ratio',
                 symmetric_nom_nom=True,
                 symmetric_num_num=True,
                 display_rows='all',
                 display_columns='all',
                 hide_rows=None,
                 hide_columns=None,
                 cramers_v_bias_correction=True,
                 nan_strategy=_REPLACE,
                 nan_replace_value=_DEFAULT_REPLACE_VALUE,
                 ax=None,
                 figsize=None,
                 annot=True,
                 fmt='.2f',
                 cmap=None,
                 sv_color='silver',
                 cbar=True,
                 vmax=1.0,
                 vmin=None,
                 plot=True,
                 compute_only=False,
                 clustering=False,
                 title=None,
                 filename=None,
                 use_multiprocessing=False,
                 max_cpu_cores_to_use=None,
                 ):
=======
    return identify_columns_by_type(dataset, include=["int64", "float64"])


def associations(
    dataset,
    nominal_columns="auto",
    numerical_columns=None,
    mark_columns=False,
    nom_nom_assoc="cramer",
    num_num_assoc="pearson",
    nom_num_assoc="correlation_ratio",
    symmetric_nom_nom=True,
    symmetric_num_num=True,
    display_rows="all",
    display_columns="all",
    hide_rows=None,
    hide_columns=None,
    cramers_v_bias_correction=True,
    nan_strategy=_REPLACE,
    nan_replace_value=_DEFAULT_REPLACE_VALUE,
    ax=None,
    figsize=None,
    annot=True,
    fmt=".2f",
    cmap=None,
    sv_color="silver",
    cbar=True,
    vmax=1.0,
    vmin=None,
    plot=True,
    compute_only=False,
    clustering=False,
    title=None,
    filename=None,
):
>>>>>>> d01f2bf9
    """
    Calculate the correlation/strength-of-association of features in data-set
    with both categorical and continuous features using:
     * Pearson's R for continuous-continuous cases
     * Correlation Ratio for categorical-continuous cases
     * Cramer's V or Theil's U for categorical-categorical cases

    Parameters:
    -----------
    dataset : NumPy ndarray / Pandas DataFrame
        The data-set for which the features' correlation is computed
    nominal_columns : string / list / NumPy ndarray, default = 'auto'
        Names of columns of the data-set which hold categorical values. Can
        also be the string 'all' to state that all columns are categorical,
        'auto' (default) to try to identify nominal columns, or None to state
        none are categorical. Only used if `numerical_columns` is `None`.
    numerical_columns : string / list / NumPy ndarray, default = None
        To be used instead of `nominal_columns`. Names of columns of the data-set
        which hold numerical values. Can also be the string 'all' to state that
        all columns are numerical (equivalent to `nominal_columns=None`) or
        'auto' to try to identify numerical columns (equivalent to
        `nominal_columns=auto`). If `None`, `nominal_columns` is used.
    mark_columns : Boolean, default = False
        if True, output's columns' names will have a suffix of '(nom)' or
        '(con)' based on their type (nominal or continuous), as provided
        by nominal_columns
    nom_nom_assoc : callable / string, default = 'cramer'
        If callable, a function which recieves two `pd.Series` and returns a single number.
        If string, name of nominal-nominal (categorical-categorical) association to use.
        Options are 'cramer' for Cramer's V or `theil` for Theil's U. If 'theil',
        heat-map columns are the provided information (U = U(row|col)).
    num_num_assoc : callable / string, default = 'pearson'
        If callable, a function which recieves two `pd.Series` and returns a single number.
        If string, name of numerical-numerical association to use. Options are 'pearson'
        for Pearson's R, 'spearman' for Spearman's R, 'kendall' for Kendall's Tau.
    nom_num_assoc : callable / string, default = 'correlation_ratio'
        If callable, a function which recieves two `pd.Series` and returns a single number.
        If string, name of nominal-numerical association to use. Options are 'correlation_ratio'
        for correlation ratio.
    symmetric_nom_nom : Boolean, default = True
        Relevant only if `nom_nom_assoc` is a callable. Declare whether the function is symmetric (f(x,y) = f(y,x)).
        If False, heat-map values should be interpreted as f(row,col)
    symmetric_num_num : Boolean, default = True
        Relevant only if `num_num_assoc` is a callable. Declare whether the function is symmetric (f(x,y) = f(y,x)).
        If False, heat-map values should be interpreted as f(row,col)
    display_rows : list / string, default = 'all'
        Choose which of the dataset's features will be displyed in the output's
        correlations table rows. If string, can either be a single feature's name or 'all'.
        Only used if `hide_rows` is `None`.
    display_columns : list / string, default = 'all'
        Choose which of the dataset's features will be displyed in the output's
        correlations table columns. If string, can either be a single feature's name or 'all'.
        Only used if `hide_columns` is `None`.
    hide_rows : list / string, default = None
        Choose which of the dataset's features will not be displyed in the output's
        correlations table rows. If string, must be a single feature's name. If `None`,
        `display_rows` is used.
    hide_columns : list / string, default = None
        Choose which of the dataset's features will not be displyed in the output's
        correlations table columns. If string, must be a single feature's name. If `None`,
        `display_columns` is used.
    cramers_v_bias_correction : Boolean, default = True
        Use bias correction for Cramer's V from Bergsma and Wicher,
        Journal of the Korean Statistical Society 42 (2013): 323-328.
    nan_strategy : string, default = 'replace'
        How to handle missing values: can be either 'drop_samples' to remove
        samples with missing values, 'drop_features' to remove features
        (columns) with missing values, or 'replace' to replace all missing
        values with the nan_replace_value. Missing values are None and np.nan.
    nan_replace_value : any, default = 0.0
        The value used to replace missing values with. Only applicable when
        nan_strategy is set to 'replace'
    ax : matplotlib ax, default = None
        Matplotlib Axis on which the heat-map will be plotted
    figsize : (int,int) or None, default = None
        A Matplotlib figure-size tuple. If `None`, falls back to Matplotlib's
        default. Only used if `ax=None`.
    annot : Boolean, default = True
        Plot number annotations on the heat-map
    fmt : string, default = '.2f'
        String formatting of annotations
    cmap : Matplotlib colormap or None, default = None
        A colormap to be used for the heat-map. If None, falls back to Seaborn's
        heat-map default
    sv_color : string, default = 'silver'
        A Matplotlib color. The color to be used when displaying single-value
        features over the heat-map
    cbar: Boolean, default = True
        Display heat-map's color-bar
    vmax: float, default = 1.0
        Set heat-map vmax option
    vmin: float or None, default = None
        Set heat-map vmin option. If set to None, vmin will be chosen automatically
        between 0 and -1, depending on the types of associations used (-1 if Pearson's R
        is used, 0 otherwise)
    plot : Boolean, default = True
        Plot a heat-map of the correlation matrix. If false, the all axes and plotting still
        happen, but the heat-map will not be displayed.
    compute_only : Boolean, default = False
        Use this flag only if you have no need of the plotting at all. This skips the entire
        plotting mechanism (similar to the old `compute_associations` method).
    clustering : Boolean, default = False
        If True, hierarchical clustering is applied in order to sort
        features into meaningful groups
    title : string or None, default = None
        Plotted graph title
    filename : string or None, default = None
        If not None, plot will be saved to the given file name
    use_multiprocessing: Boolean, default = False
        If True, use `multiprocessing` to speed up computations. If None, falls back to single core computation
    max_cpu_cores_to_use: int or None, default = None
        If not None, ProcessPoolExecutor will use the given number of CPU cores

    Returns:
    --------
    A dictionary with the following keys:
    - `corr`: A DataFrame of the correlation/strength-of-association between
    all features
    - `ax`: A Matplotlib `Axe`

    Example:
    --------
    See examples under `dython.examples`
    """
    dataset = convert(dataset, "dataframe")

    if numerical_columns is not None:
        if numerical_columns == "auto":
            nominal_columns = "auto"
        elif numerical_columns == "all":
            nominal_columns = None
        else:
            nominal_columns = [
<<<<<<< HEAD
                c for c in dataset.columns if c not in numerical_columns]
=======
                c for c in dataset.columns if c not in numerical_columns
            ]
>>>>>>> d01f2bf9

    # handling NaN values in data
    if nan_strategy == _REPLACE:
        dataset.fillna(nan_replace_value, inplace=True)
    elif nan_strategy == _DROP_SAMPLES:
        dataset.dropna(axis=0, inplace=True)
    elif nan_strategy == _DROP_FEATURES:
        dataset.dropna(axis=1, inplace=True)

    # identifying categorical columns
    columns = dataset.columns
    auto_nominal = False
    if nominal_columns is None:
        nominal_columns = list()
    elif nominal_columns == "all":
        nominal_columns = columns
    elif nominal_columns == "auto":
        auto_nominal = True
        nominal_columns = identify_nominal_columns(dataset)

    # selecting rows and columns to be displayed
    if hide_columns is not None:
        if isinstance(hide_columns, str) or isinstance(hide_columns, int):
            hide_columns = [hide_columns]
        display_columns = [c for c in dataset.columns if c not in hide_columns]
    else:
<<<<<<< HEAD
        if display_columns == 'all':
=======
        if display_columns == "all":
>>>>>>> d01f2bf9
            display_columns = columns
        elif isinstance(display_columns, str) or isinstance(
            display_columns, int
        ):
            display_columns = [display_columns]

    if hide_rows is not None:
        if isinstance(hide_rows, str) or isinstance(hide_rows, int):
            hide_rows = [hide_rows]
        display_rows = [c for c in dataset.columns if c not in hide_rows]
    else:
<<<<<<< HEAD
        if display_rows == 'all':
=======
        if display_rows == "all":
>>>>>>> d01f2bf9
            display_rows = columns
        elif isinstance(display_rows, str) or isinstance(display_rows, int):
            display_columns = [display_rows]

<<<<<<< HEAD
    if display_rows is None or display_columns is None or len(display_rows) < 1 or len(display_columns) < 1:
        raise ValueError(
            'display_rows and display_columns must have at least one element')
    displayed_features_set = set.union(set(display_rows), set(display_columns))

    # convert timestamp columns to numerical columns, so correlation can be performed
    datetime_dtypes = [str(x) for x in dataset.dtypes if str(
        x).startswith('datetime64')]  # finding all timezones
=======
    if (
        display_rows is None
        or display_columns is None
        or len(display_rows) < 1
        or len(display_columns) < 1
    ):
        raise ValueError(
            "display_rows and display_columns must have at least one element"
        )
    displayed_features_set = set.union(set(display_rows), set(display_columns))

    # convert timestamp columns to numerical columns, so correlation can be performed
    datetime_dtypes = [
        str(x) for x in dataset.dtypes if str(x).startswith("datetime64")
    ]  # finding all timezones
>>>>>>> d01f2bf9
    if datetime_dtypes:
        datetime_cols = identify_columns_by_type(dataset, datetime_dtypes)
        datetime_cols = [c for c in datetime_cols if c not in nominal_columns]
        if datetime_cols:
            dataset[datetime_cols] = dataset[datetime_cols].apply(
<<<<<<< HEAD
                lambda col: col.view(np.int64), axis=0)
            if auto_nominal:
                nominal_columns = identify_nominal_columns(dataset)

    # will be used to store associations values
    corr = pd.DataFrame(index=columns, columns=columns)
=======
                lambda col: col.view(np.int64), axis=0
            )
            if auto_nominal:
                nominal_columns = identify_nominal_columns(dataset)

    corr = pd.DataFrame(
        index=columns, columns=columns
    )  # will be used to store associations values
>>>>>>> d01f2bf9

    # this dataframe is used to keep track of invalid association values, which will be placed on top
    # of the corr dataframe. It is done for visualization purposes, so the heatmap values will remain
    # between -1 and 1
    inf_nan = pd.DataFrame(
        data=np.zeros_like(corr), columns=columns, index=columns
    )

    # finding single-value columns
    single_value_columns_set = set()
    for c in displayed_features_set:
        if dataset[c].unique().size == 1:
            single_value_columns_set.add(c)

<<<<<<< HEAD
    # find the number of physical cpu cores available
    n_cores = cpu_count(logical=False)

    # current multiprocessing implementation performs worse on 2 cores than on 1 core,
    # so we only use multiprocessing if there are more than 2 physical cores available
    if use_multiprocessing and n_cores > 2:
        # find out the list of cartesian products of the column indices
        number_of_columns = len(columns)
        list_of_indices_pairs_lists = [(i, j) for i in range(
            number_of_columns) for j in range(number_of_columns)]

        # do not exceed 32 cores under any circumstances
        if max_cpu_cores_to_use is not None:
            max_cpu_cores_to_use = min(
                32, min(max_cpu_cores_to_use, n_cores))
        else:
            max_cpu_cores_to_use = min(32, n_cores)

        # submit each list of cartesian products of column indices to separate processes
        # for faster computation.
        # process 1 receives: [(0, 0), (0, 1), (0, 2), ... (0, n)]
        # process 2 receives: [(1, 0), (1, 1), (1, 2), ... (1, n)]
        # ...
        # process m receives: [(n, 0), (n, 1), (n, 2), ... (n, n)]
        # where, n = num_columns - 1
        with cf.ProcessPoolExecutor(max_workers=max_cpu_cores_to_use) as executor:
            results = executor.map(_compute_associations,
                                   list_of_indices_pairs_lists,
                                   repeat(dataset),
                                   repeat(displayed_features_set),
                                   repeat(single_value_columns_set),
                                   repeat(nominal_columns),
                                   repeat(symmetric_nom_nom),
                                   repeat(nom_nom_assoc),
                                   repeat(cramers_v_bias_correction),
                                   repeat(num_num_assoc),
                                   repeat(nom_num_assoc),
                                   repeat(symmetric_num_num),
                                   chunksize=max(1, len(list_of_indices_pairs_lists) // max_cpu_cores_to_use))
    else:
        results = []

        for i in range(0, len(columns)):
            for j in range(i, len(columns)):
                results.append(
                    _compute_associations(
                        [i, j],
                        dataset,
                        displayed_features_set,
                        single_value_columns_set,
                        nominal_columns,
                        symmetric_nom_nom,
                        nom_nom_assoc,
                        cramers_v_bias_correction,
                        num_num_assoc,
                        nom_num_assoc,
                        symmetric_num_num))

    # fill the correlation dataframe with the results
    for result in results:
        try:
            if result[0] == _NO_OP:
                pass
            elif result[0] == _SINGLE_VALUE_COLUMN_OP:
                i = result[1]
                corr.loc[:, columns[i]] = 0.0
                corr.loc[columns[i], :] = 0.0
            elif result[0] == _I_EQ_J_OP:
                i, j = result[1:]
                corr.loc[columns[i], columns[j]] = 1.0
            else:
                # assoc_op
                i, j, ij, ji = result[1:]
                corr.loc[columns[i], columns[j]] = ij if not np.isnan(
                    ij) and abs(ij) < np.inf else 0.0
                corr.loc[columns[j], columns[i]] = ji if not np.isnan(
                    ji) and abs(ji) < np.inf else 0.0
=======
    # computing associations
    def _nom_num(nom_column, num_column):
        if callable(nom_num_assoc):
            cell = nom_num_assoc(dataset[nom_column], dataset[num_column])
            ij = cell
            ji = cell
        elif nom_num_assoc == "correlation_ratio":
            cell = correlation_ratio(
                dataset[nom_column], dataset[num_column], nan_strategy=_SKIP
            )
            ij = cell
            ji = cell
        else:
            raise ValueError(
                f"{nom_nom_assoc} is not a supported nominal-numerical association"
            )
        return ij, ji

    for i in range(0, len(columns)):
        if columns[i] not in displayed_features_set:
            continue
        if columns[i] in single_value_columns_set:
            corr.loc[:, columns[i]] = 0.0
            corr.loc[columns[i], :] = 0.0
            continue
        for j in range(i, len(columns)):
            if (
                columns[j] in single_value_columns_set
                or columns[j] not in displayed_features_set
            ):
                continue
            elif i == j:
                corr.loc[columns[i], columns[j]] = 1.0
            else:
                if columns[i] in nominal_columns:
                    if columns[j] in nominal_columns:
                        if callable(nom_nom_assoc):
                            if symmetric_nom_nom:
                                cell = nom_nom_assoc(
                                    dataset[columns[i]], dataset[columns[j]]
                                )
                                ij = cell
                                ji = cell
                            else:
                                ij = nom_nom_assoc(
                                    dataset[columns[i]], dataset[columns[j]]
                                )
                                ji = nom_nom_assoc(
                                    dataset[columns[j]], dataset[columns[i]]
                                )
                        elif nom_nom_assoc == "theil":
                            ij = theils_u(
                                dataset[columns[i]],
                                dataset[columns[j]],
                                nan_strategy=_SKIP,
                            )
                            ji = theils_u(
                                dataset[columns[j]],
                                dataset[columns[i]],
                                nan_strategy=_SKIP,
                            )
                        elif nom_nom_assoc == "cramer":
                            cell = cramers_v(
                                dataset[columns[i]],
                                dataset[columns[j]],
                                bias_correction=cramers_v_bias_correction,
                                nan_strategy=_SKIP,
                            )
                            ij = cell
                            ji = cell
                        else:
                            raise ValueError(
                                f"{nom_nom_assoc} is not a supported nominal-nominal association"
                            )
                    else:
                        ij, ji = _nom_num(
                            nom_column=columns[i], num_column=columns[j]
                        )
                else:
                    if columns[j] in nominal_columns:
                        ij, ji = _nom_num(
                            nom_column=columns[j], num_column=columns[i]
                        )
                    else:
                        if callable(num_num_assoc):
                            if symmetric_num_num:
                                cell = num_num_assoc(
                                    dataset[columns[i]], dataset[columns[j]]
                                )
                                ij = cell
                                ji = cell
                            else:
                                ij = num_num_assoc(
                                    dataset[columns[i]], dataset[columns[j]]
                                )
                                ji = num_num_assoc(
                                    dataset[columns[j]], dataset[columns[i]]
                                )
                        else:
                            if num_num_assoc == "pearson":
                                cell, _ = ss.pearsonr(
                                    dataset[columns[i]], dataset[columns[j]]
                                )
                            elif num_num_assoc == "spearman":
                                cell, _ = ss.spearmanr(
                                    dataset[columns[i]], dataset[columns[j]]
                                )
                            elif num_num_assoc == "kendall":
                                cell, _ = ss.kendalltau(
                                    dataset[columns[i]], dataset[columns[j]]
                                )
                            else:
                                raise ValueError(
                                    f"{num_num_assoc} is not a supported numerical-numerical association"
                                )
                            ij = cell
                            ji = cell
                corr.loc[columns[i], columns[j]] = (
                    ij if not np.isnan(ij) and abs(ij) < np.inf else 0.0
                )
                corr.loc[columns[j], columns[i]] = (
                    ji if not np.isnan(ji) and abs(ji) < np.inf else 0.0
                )
>>>>>>> d01f2bf9
                inf_nan.loc[columns[i], columns[j]] = _inf_nan_str(ij)
                inf_nan.loc[columns[j], columns[i]] = _inf_nan_str(ji)
        except Exception as exception:
            raise exception

    corr.fillna(value=np.nan, inplace=True)

    if clustering:
        corr, _ = cluster_correlations(corr)
<<<<<<< HEAD
        inf_nan = inf_nan.reindex(
            columns=corr.columns).reindex(index=corr.index)
=======
        inf_nan = inf_nan.reindex(columns=corr.columns).reindex(
            index=corr.index
        )
>>>>>>> d01f2bf9

        # rearrange dispalyed rows and columns according to the clustered order
        display_columns = [c for c in corr.columns if c in display_columns]
        display_rows = [c for c in corr.index if c in display_rows]

    # keep only displayed columns and rows
    corr = corr.loc[display_rows, display_columns]
    inf_nan = inf_nan.loc[display_rows, display_columns]

    if mark_columns:

        def mark(col):
<<<<<<< HEAD
            return '{} (nom)'.format(col) if col in nominal_columns else '{} (con)'.format(col)
=======
            return (
                "{} (nom)".format(col)
                if col in nominal_columns
                else "{} (con)".format(col)
            )
>>>>>>> d01f2bf9

        corr.columns = [mark(col) for col in corr.columns]
        corr.index = [mark(col) for col in corr.index]
        inf_nan.columns = corr.columns
        inf_nan.index = corr.index
<<<<<<< HEAD
        single_value_columns_set = {mark(col)
                                    for col in single_value_columns_set}
=======
        single_value_columns_set = {
            mark(col) for col in single_value_columns_set
        }
>>>>>>> d01f2bf9
        display_rows = [mark(col) for col in display_rows]
        display_columns = [mark(col) for col in display_columns]

    if not compute_only:
        if ax is None:
            plt.figure(figsize=figsize)
        if inf_nan.any(axis=None):
            inf_nan_mask = np.vectorize(lambda x: not bool(x))(inf_nan.values)
            ax = sns.heatmap(
                inf_nan_mask,
                cmap=["white"],
                annot=inf_nan if annot else None,
                fmt="",
                center=0,
                square=True,
                ax=ax,
                mask=inf_nan_mask,
                cbar=False,
            )
        else:
            inf_nan_mask = np.ones_like(corr)
        if len(single_value_columns_set) > 0:
            sv = pd.DataFrame(
                data=np.zeros_like(corr), columns=corr.columns, index=corr.index
            )
            for c in single_value_columns_set:
                if c in display_rows and c in display_columns:
                    sv.loc[:, c] = " "
                    sv.loc[c, :] = " "
                    sv.loc[c, c] = "SV"
                elif c in display_rows:
<<<<<<< HEAD
                    sv.loc[c, :] = ' '
                    sv.loc[c, sv.columns[0]] = 'SV'
                else:  # c in display_columns
                    sv.loc[:, c] = ' '
                    sv.loc[sv.index[-1], c] = 'SV'
=======
                    sv.loc[c, :] = " "
                    sv.loc[c, sv.columns[0]] = "SV"
                else:  # c in display_columns
                    sv.loc[:, c] = " "
                    sv.loc[sv.index[-1], c] = "SV"
>>>>>>> d01f2bf9
            sv_mask = np.vectorize(lambda x: not bool(x))(sv.values)
            ax = sns.heatmap(
                sv_mask,
                cmap=[sv_color],
                annot=sv if annot else None,
                fmt="",
                center=0,
                square=True,
                ax=ax,
                mask=sv_mask,
                cbar=False,
            )
        else:
            sv_mask = np.ones_like(corr)
<<<<<<< HEAD
        mask = np.vectorize(lambda x: not bool(x))(
            inf_nan_mask) + np.vectorize(lambda x: not bool(x))(sv_mask)
        vmin = vmin or (-1.0 if len(displayed_features_set) -
                        len(nominal_columns) >= 2 else 0.0)
        ax = sns.heatmap(corr,
                         cmap=cmap,
                         annot=annot,
                         fmt=fmt,
                         center=0,
                         vmax=vmax,
                         vmin=vmin,
                         square=True,
                         mask=mask,
                         ax=ax,
                         cbar=cbar)
=======
        mask = np.vectorize(lambda x: not bool(x))(inf_nan_mask) + np.vectorize(
            lambda x: not bool(x)
        )(sv_mask)
        vmin = vmin or (
            -1.0
            if len(displayed_features_set) - len(nominal_columns) >= 2
            else 0.0
        )
        ax = sns.heatmap(
            corr,
            cmap=cmap,
            annot=annot,
            fmt=fmt,
            center=0,
            vmax=vmax,
            vmin=vmin,
            square=True,
            mask=mask,
            ax=ax,
            cbar=cbar,
        )
>>>>>>> d01f2bf9
        plt.title(title)
        if filename:
            plt.savefig(filename)
        if plot:
            plt.show()

    return {"corr": corr, "ax": ax}


<<<<<<< HEAD
def _nom_num(nom_column, num_column, dataset, nom_num_assoc, nom_nom_assoc):
    """
        Computes the nominal-numerical association value. Used by 
        associations_parallel() function internally.
    """
    if callable(nom_num_assoc):
        cell = nom_num_assoc(dataset[nom_column],
                             dataset[num_column])
        ij = cell
        ji = cell
    elif nom_num_assoc == 'correlation_ratio':
        cell = correlation_ratio(dataset[nom_column],
                                 dataset[num_column],
                                 nan_strategy=_SKIP)
        ij = cell
        ji = cell
    else:
        raise ValueError(
            f'{nom_nom_assoc} is not a supported nominal-numerical association')
    return ij, ji


def _compute_associations(indices_pair,
                          dataset,
                          displayed_features_set,
                          single_value_columns_set,
                          nominal_columns,
                          symmetric_nom_nom,
                          nom_nom_assoc,
                          cramers_v_bias_correction,
                          num_num_assoc,
                          nom_num_assoc,
                          symmetric_num_num):
    """
    Refactored code of association computation so that multiprocessing can be 
    applied during the operation when use associations_parallel().

    Parameters:
    -----------
    indices_pair: Tuple[int, int]
        The tuple of indices pairs (i, j)
    dataset: pandas.Dataframe
        the pandas dataframe
    displayed_features_set: Set[str]
        The set of { display_rows } ∪ { display_columns }
    single_value_columns_set: Set[str]
        The set of single-value columns
    nominal_columns : string / list / NumPy ndarray, default = 'auto'
        Names of columns of the data-set which hold categorical values. Can
        also be the string 'all' to state that all columns are categorical,
        'auto' (default) to try to identify nominal columns, or None to state
        none are categorical. Only used if `numerical_columns` is `None`.
    symmetric_nom_nom : Boolean, default = True
        Relevant only if `nom_nom_assoc` is a callable. Declare whether the function is symmetric (f(x,y) = f(y,x)).
        If False, heat-map values should be interpreted as f(row,col)
    nom_nom_assoc : callable / string, default = 'cramer'
        If callable, a function which recieves two `pd.Series` and returns a single number.
        If string, name of nominal-nominal (categorical-categorical) association to use.
        Options are 'cramer' for Cramer's V or `theil` for Theil's U. If 'theil',
        heat-map columns are the provided information (U = U(row|col)).
    num_num_assoc : callable / string, default = 'pearson'
        If callable, a function which recieves two `pd.Series` and returns a single number.
        If string, name of numerical-numerical association to use. Options are 'pearson'
        for Pearson's R, 'spearman' for Spearman's R, 'kendall' for Kendall's Tau.
    nom_num_assoc : callable / string, default = 'correlation_ratio'
        If callable, a function which recieves two `pd.Series` and returns a single number.
        If string, name of nominal-numerical association to use. Options are 'correlation_ratio'
        for correlation ratio.
    symmetric_num_num : Boolean, default = True
        Relevant only if `num_num_assoc` is a callable. Declare whether the function is symmetric (f(x,y) = f(y,x)).
        If False, heat-map values should be interpreted as f(row,col)
    cramers_v_bias_correction : Boolean, default = True
        Use bias correction for Cramer's V from Bergsma and Wicher,
        Journal of the Korean Statistical Society 42 (2013): 323-328.

    Returns:
    --------
    A list containing tuples. All tuples have one of the following strings in the
    0-th index:
        * _NO_OP
        * _SINGLE_VALUE_COLUMN_OP
        * _I_EQ_J_OP
        * _ASSOC_OP
    Then, additionally, they can have multiple numerical values.    
    """
    columns = dataset.columns

    i, j = indices_pair
    if columns[i] not in displayed_features_set:
        return (_NO_OP, None)
    if columns[i] in single_value_columns_set:
        return (_SINGLE_VALUE_COLUMN_OP, i)

    if columns[j] in single_value_columns_set or columns[j] not in displayed_features_set:
        return (_NO_OP, None)
    elif i == j:
        return (_I_EQ_J_OP, i, j)
    else:
        if columns[i] in nominal_columns:
            if columns[j] in nominal_columns:
                if callable(nom_nom_assoc):
                    if symmetric_nom_nom:
                        cell = nom_nom_assoc(
                            dataset[columns[i]],
                            dataset[columns[j]])
                        ij = cell
                        ji = cell
                    else:
                        ij = nom_nom_assoc(
                            dataset[columns[i]],
                            dataset[columns[j]])
                        ji = nom_nom_assoc(
                            dataset[columns[j]],
                            dataset[columns[i]])
                elif nom_nom_assoc == 'theil':
                    ij = theils_u(
                        dataset[columns[i]],
                        dataset[columns[j]],
                        nan_strategy=_SKIP)
                    ji = theils_u(
                        dataset[columns[j]],
                        dataset[columns[i]],
                        nan_strategy=_SKIP)
                elif nom_nom_assoc == 'cramer':
                    cell = cramers_v(dataset[columns[i]],
                                     dataset[columns[j]],
                                     bias_correction=cramers_v_bias_correction,
                                     nan_strategy=_SKIP)
                    ij = cell
                    ji = cell
                else:
                    raise ValueError(
                        f'{nom_nom_assoc} is not a supported nominal-nominal association')
            else:
                ij, ji = _nom_num(
                    nom_column=columns[i],
                    num_column=columns[j],
                    dataset=dataset,
                    nom_num_assoc=nom_num_assoc,
                    nom_nom_assoc=nom_nom_assoc)
        else:
            if columns[j] in nominal_columns:
                ij, ji = _nom_num(
                    nom_column=columns[j],
                    num_column=columns[i],
                    dataset=dataset,
                    nom_num_assoc=nom_num_assoc,
                    nom_nom_assoc=nom_nom_assoc)
            else:
                if callable(num_num_assoc):
                    if symmetric_num_num:
                        cell = num_num_assoc(dataset[columns[i]],
                                             dataset[columns[j]])
                        ij = cell
                        ji = cell
                    else:
                        ij = num_num_assoc(dataset[columns[i]],
                                           dataset[columns[j]])
                        ji = num_num_assoc(dataset[columns[j]],
                                           dataset[columns[i]])
                else:
                    if num_num_assoc == 'pearson':
                        cell, _ = ss.pearsonr(dataset[columns[i]],
                                              dataset[columns[j]])
                    elif num_num_assoc == 'spearman':
                        cell, _ = ss.spearmanr(dataset[columns[i]],
                                               dataset[columns[j]])
                    elif num_num_assoc == 'kendall':
                        cell, _ = ss.kendalltau(dataset[columns[i]],
                                                dataset[columns[j]])
                    else:
                        raise ValueError(
                            f'{num_num_assoc} is not a supported numerical-numerical association')
                    ij = cell
                    ji = cell

        return (_ASSOC_OP, i, j, ij, ji)


def numerical_encoding(dataset,
                       nominal_columns='auto',
                       drop_single_label=False,
                       drop_fact_dict=True,
                       nan_strategy=_REPLACE,
                       nan_replace_value=_DEFAULT_REPLACE_VALUE):
=======
def numerical_encoding(
    dataset,
    nominal_columns="auto",
    drop_single_label=False,
    drop_fact_dict=True,
    nan_strategy=_REPLACE,
    nan_replace_value=_DEFAULT_REPLACE_VALUE,
):
>>>>>>> d01f2bf9
    """
    Encoding a data-set with mixed data (numerical and categorical) to a
    numerical-only data-set using the following logic:
    * categorical with only a single value will be marked as zero (or dropped,
        if requested)
    * categorical with two values will be replaced with the result of Pandas
        `factorize`
    * categorical with more than two values will be replaced with the result
        of Pandas `get_dummies`
    * numerical columns will not be modified

    Parameters:
    -----------
    dataset : NumPy ndarray / Pandas DataFrame
        The data-set to encode
    nominal_columns : sequence / string. default = 'all'
        A sequence of the nominal (categorical) columns in the dataset. If
        string, must be 'all' to state that all columns are nominal. If None,
        nothing happens. If 'auto', categorical columns will be identified
        based on dtype.
    drop_single_label : Boolean, default = False
        If True, nominal columns with a only a single value will be dropped.
    drop_fact_dict : Boolean, default = True
        If True, the return value will be the encoded DataFrame alone. If
        False, it will be a tuple of the DataFrame and the dictionary of the
        binary factorization (originating from pd.factorize)
    nan_strategy : string, default = 'replace'
        How to handle missing values: can be either 'drop_samples' to remove
        samples with missing values, 'drop_features' to remove features
        (columns) with missing values, or 'replace' to replace all missing
        values with the nan_replace_value. Missing values are None and np.nan.
    nan_replace_value : any, default = 0.0
        The value used to replace missing values with. Only applicable when nan
        _strategy is set to 'replace'

    Returns:
    --------
    DataFrame or (DataFrame, dict). If `drop_fact_dict` is True,
    returns the encoded DataFrame.
    else, returns a tuple of the encoded DataFrame and dictionary, where each
    key is a two-value column, and the value is the original labels, as
    supplied by Pandas `factorize`. Will be empty if no two-value columns are
    present in the data-set
    """
    dataset = convert(dataset, "dataframe")
    if nan_strategy == _REPLACE:
        dataset.fillna(nan_replace_value, inplace=True)
    elif nan_strategy == _DROP_SAMPLES:
        dataset.dropna(axis=0, inplace=True)
    elif nan_strategy == _DROP_FEATURES:
        dataset.dropna(axis=1, inplace=True)
    if nominal_columns is None:
        return dataset
    elif nominal_columns == "all":
        nominal_columns = dataset.columns
    elif nominal_columns == "auto":
        nominal_columns = identify_nominal_columns(dataset)
    converted_dataset = pd.DataFrame()
    binary_columns_dict = dict()
    for col in dataset.columns:
        if col not in nominal_columns:
            converted_dataset.loc[:, col] = dataset[col]
        else:
            unique_values = pd.unique(dataset[col])
            if len(unique_values) == 1 and not drop_single_label:
                converted_dataset.loc[:, col] = 0
            elif len(unique_values) == 2:
                (
                    converted_dataset.loc[:, col],
                    binary_columns_dict[col],
                ) = pd.factorize(dataset[col])
            else:
                dummies = pd.get_dummies(dataset[col], prefix=col)
                converted_dataset = pd.concat(
                    [converted_dataset, dummies], axis=1
                )
    if drop_fact_dict:
        return converted_dataset
    else:
        return converted_dataset, binary_columns_dict


def cluster_correlations(corr_mat, indices=None):
    """
    Apply agglomerative clustering in order to sort
    a correlation matrix.

    Based on https://github.com/TheLoneNut/CorrelationMatrixClustering/blob/master/CorrelationMatrixClustering.ipynb

    Parameters:
    -----------
    - corr_mat : a square correlation matrix (pandas DataFrame)
    - indices : cluster labels [None]; if not provided we'll do
        an aglomerative clustering to get cluster labels.

    Returns:
    --------
    - corr : a sorted correlation matrix
    - indices : cluster indexes based on the original dataset

    Example:
    --------
    >>> assoc = associations(
    ...     iris_df,
    ...     plot=False
    ... )
    >>> correlations = assoc['corr']
    >>> correlations, _ = cluster_correlations(correlations)
    """
    if indices is None:
        X = corr_mat.values
        d = sch.distance.pdist(X)
        L = sch.linkage(d, method="complete")
        indices = sch.fcluster(L, 0.5 * d.max(), "distance")
    columns = [
        corr_mat.columns.tolist()[i] for i in list((np.argsort(indices)))
    ]
    corr_mat = corr_mat.reindex(columns=columns).reindex(index=columns)
    return corr_mat, indices<|MERGE_RESOLUTION|>--- conflicted
+++ resolved
@@ -15,28 +15,24 @@
 from ._private import (convert, remove_incomplete_samples,
                        replace_nan_with_value)
 from .data_utils import identify_columns_by_type
-<<<<<<< HEAD
-=======
-from ._private import convert, remove_incomplete_samples, replace_nan_with_value
->>>>>>> d01f2bf9
 
 __all__ = [
-    "associations",
-    "cluster_correlations",
-    "conditional_entropy",
-    "correlation_ratio",
-    "cramers_v",
-    "identify_nominal_columns",
-    "identify_numeric_columns",
-    "numerical_encoding",
-    "theils_u",
+    'associations',
+    'cluster_correlations',
+    'conditional_entropy',
+    'correlation_ratio',
+    'cramers_v',
+    'identify_nominal_columns',
+    'identify_numeric_columns',
+    'numerical_encoding',
+    'theils_u'
 ]
 
-_REPLACE = "replace"
-_DROP = "drop"
-_DROP_SAMPLES = "drop_samples"
-_DROP_FEATURES = "drop_features"
-_SKIP = "skip"
+_REPLACE = 'replace'
+_DROP = 'drop'
+_DROP_SAMPLES = 'drop_samples'
+_DROP_FEATURES = 'drop_features'
+_SKIP = 'skip'
 _DEFAULT_REPLACE_VALUE = 0.0
 _PRECISION = 1e-13
 
@@ -48,20 +44,18 @@
 
 def _inf_nan_str(x):
     if np.isnan(x):
-        return "NaN"
+        return 'NaN'
     elif abs(x) == np.inf:
-        return "inf"
+        return 'inf'
     else:
-        return ""
-
-
-def conditional_entropy(
-    x,
-    y,
-    nan_strategy=_REPLACE,
-    nan_replace_value=_DEFAULT_REPLACE_VALUE,
-    log_base: float = math.e,
-):
+        return ''
+
+
+def conditional_entropy(x,
+                        y,
+                        nan_strategy=_REPLACE,
+                        nan_replace_value=_DEFAULT_REPLACE_VALUE,
+                        log_base: float = math.e):
     """
     Calculates the conditional entropy of x given y: S(x|y)
 
@@ -102,13 +96,11 @@
     return entropy
 
 
-def cramers_v(
-    x,
-    y,
-    bias_correction=True,
-    nan_strategy=_REPLACE,
-    nan_replace_value=_DEFAULT_REPLACE_VALUE,
-):
+def cramers_v(x,
+              y,
+              bias_correction=True,
+              nan_strategy=_REPLACE,
+              nan_replace_value=_DEFAULT_REPLACE_VALUE):
     """
     Calculates Cramer's V statistic for categorical-categorical association.
     This is a symmetric coefficient: V(x,y) = V(y,x)
@@ -153,27 +145,25 @@
         if min((kcorr - 1), (rcorr - 1)) == 0:
             warnings.warn(
                 "Unable to calculate Cramer's V using bias correction. Consider using bias_correction=False (or cramers_v_bias_correction=False if calling from associations)",
-                RuntimeWarning,
-            )
+                RuntimeWarning)
             return np.nan
         else:
             v = np.sqrt(phi2corr / min((kcorr - 1), (rcorr - 1)))
     else:
         v = np.sqrt(phi2 / min(k - 1, r - 1))
-    if -_PRECISION <= v < 0.0 or 1.0 < v <= 1.0 + _PRECISION:
-        rounded_v = 0.0 if v < 0 else 1.0
-        warnings.warn(
-            f"Rounded V = {v} to {rounded_v}. This is probably due to floating point precision issues.",
-            RuntimeWarning,
-        )
+    if -_PRECISION <= v < 0. or 1. < v <= 1. + _PRECISION:
+        rounded_v = 0. if v < 0 else 1.
+        warnings.warn(f'Rounded V = {v} to {rounded_v}. This is probably due to floating point precision issues.',
+                      RuntimeWarning)
         return rounded_v
     else:
         return v
 
 
-def theils_u(
-    x, y, nan_strategy=_REPLACE, nan_replace_value=_DEFAULT_REPLACE_VALUE
-):
+def theils_u(x,
+             y,
+             nan_strategy=_REPLACE,
+             nan_replace_value=_DEFAULT_REPLACE_VALUE):
     """
     Calculates Theil's U statistic (Uncertainty coefficient) for categorical-
     categorical association. This is the uncertainty of x given y: value is
@@ -212,26 +202,22 @@
     p_x = list(map(lambda n: n / total_occurrences, x_counter.values()))
     s_x = ss.entropy(p_x)
     if s_x == 0:
-        return 1.0
+        return 1.
     else:
         u = (s_x - s_xy) / s_x
-        if -_PRECISION <= u < 0.0 or 1.0 < u <= 1.0 + _PRECISION:
-            rounded_u = 0.0 if u < 0 else 1.0
-            warnings.warn(
-                f"Rounded U = {u} to {rounded_u}. This is probably due to floating point precision issues.",
-                RuntimeWarning,
-            )
+        if -_PRECISION <= u < 0. or 1. < u <= 1.+_PRECISION:
+            rounded_u = 0. if u < 0 else 1.
+            warnings.warn(f'Rounded U = {u} to {rounded_u}. This is probably due to floating point precision issues.',
+                          RuntimeWarning)
             return rounded_u
         else:
             return u
 
 
-def correlation_ratio(
-    categories,
-    measurements,
-    nan_strategy=_REPLACE,
-    nan_replace_value=_DEFAULT_REPLACE_VALUE,
-):
+def correlation_ratio(categories,
+                      measurements,
+                      nan_strategy=_REPLACE,
+                      nan_replace_value=_DEFAULT_REPLACE_VALUE):
     """
     Calculates the Correlation Ratio (sometimes marked by the greek letter Eta)
     for categorical-continuous association.
@@ -265,14 +251,12 @@
     """
     if nan_strategy == _REPLACE:
         categories, measurements = replace_nan_with_value(
-            categories, measurements, nan_replace_value
-        )
+            categories, measurements, nan_replace_value)
     elif nan_strategy == _DROP:
         categories, measurements = remove_incomplete_samples(
-            categories, measurements
-        )
-    categories = convert(categories, "array")
-    measurements = convert(measurements, "array")
+            categories, measurements)
+    categories = convert(categories, 'array')
+    measurements = convert(measurements, 'array')
     fcat, _ = pd.factorize(categories)
     cat_num = np.max(fcat) + 1
     y_avg_array = np.zeros(cat_num)
@@ -283,19 +267,17 @@
         y_avg_array[i] = np.average(cat_measures)
     y_total_avg = np.sum(np.multiply(y_avg_array, n_array)) / np.sum(n_array)
     numerator = np.sum(
-        np.multiply(n_array, np.power(np.subtract(y_avg_array, y_total_avg), 2))
-    )
+        np.multiply(n_array, np.power(np.subtract(y_avg_array, y_total_avg),
+                                      2)))
     denominator = np.sum(np.power(np.subtract(measurements, y_total_avg), 2))
     if numerator == 0:
-        return 0.0
+        return 0.
     else:
         eta = np.sqrt(numerator / denominator)
-        if 1.0 < eta <= 1.0 + _PRECISION:
-            warnings.warn(
-                f"Rounded eta = {eta} to 1. This is probably due to floating point precision issues.",
-                RuntimeWarning,
-            )
-            return 1.0
+        if 1. < eta <= 1.+_PRECISION:
+            warnings.warn(f'Rounded eta = {eta} to 1. This is probably due to floating point precision issues.',
+                          RuntimeWarning)
+            return 1.
         else:
             return eta
 
@@ -319,7 +301,7 @@
     ['col1']
 
     """
-    return identify_columns_by_type(dataset, include=["object", "category"])
+    return identify_columns_by_type(dataset, include=['object', 'category'])
 
 
 def identify_numeric_columns(dataset):
@@ -341,7 +323,6 @@
     ['col2', 'col3']
 
     """
-<<<<<<< HEAD
     return identify_columns_by_type(dataset, include=['int64', 'float64'])
 
 
@@ -378,43 +359,6 @@
                  use_multiprocessing=False,
                  max_cpu_cores_to_use=None,
                  ):
-=======
-    return identify_columns_by_type(dataset, include=["int64", "float64"])
-
-
-def associations(
-    dataset,
-    nominal_columns="auto",
-    numerical_columns=None,
-    mark_columns=False,
-    nom_nom_assoc="cramer",
-    num_num_assoc="pearson",
-    nom_num_assoc="correlation_ratio",
-    symmetric_nom_nom=True,
-    symmetric_num_num=True,
-    display_rows="all",
-    display_columns="all",
-    hide_rows=None,
-    hide_columns=None,
-    cramers_v_bias_correction=True,
-    nan_strategy=_REPLACE,
-    nan_replace_value=_DEFAULT_REPLACE_VALUE,
-    ax=None,
-    figsize=None,
-    annot=True,
-    fmt=".2f",
-    cmap=None,
-    sv_color="silver",
-    cbar=True,
-    vmax=1.0,
-    vmin=None,
-    plot=True,
-    compute_only=False,
-    clustering=False,
-    title=None,
-    filename=None,
-):
->>>>>>> d01f2bf9
     """
     Calculate the correlation/strength-of-association of features in data-set
     with both categorical and continuous features using:
@@ -456,7 +400,7 @@
         for correlation ratio.
     symmetric_nom_nom : Boolean, default = True
         Relevant only if `nom_nom_assoc` is a callable. Declare whether the function is symmetric (f(x,y) = f(y,x)).
-        If False, heat-map values should be interpreted as f(row,col)
+        If False, heat-map values should be interpreted as f(row,col) 
     symmetric_num_num : Boolean, default = True
         Relevant only if `num_num_assoc` is a callable. Declare whether the function is symmetric (f(x,y) = f(y,x)).
         If False, heat-map values should be interpreted as f(row,col)
@@ -542,18 +486,13 @@
     dataset = convert(dataset, "dataframe")
 
     if numerical_columns is not None:
-        if numerical_columns == "auto":
-            nominal_columns = "auto"
-        elif numerical_columns == "all":
+        if numerical_columns == 'auto':
+            nominal_columns = 'auto'
+        elif numerical_columns == 'all':
             nominal_columns = None
         else:
             nominal_columns = [
-<<<<<<< HEAD
                 c for c in dataset.columns if c not in numerical_columns]
-=======
-                c for c in dataset.columns if c not in numerical_columns
-            ]
->>>>>>> d01f2bf9
 
     # handling NaN values in data
     if nan_strategy == _REPLACE:
@@ -580,15 +519,9 @@
             hide_columns = [hide_columns]
         display_columns = [c for c in dataset.columns if c not in hide_columns]
     else:
-<<<<<<< HEAD
         if display_columns == 'all':
-=======
-        if display_columns == "all":
->>>>>>> d01f2bf9
             display_columns = columns
-        elif isinstance(display_columns, str) or isinstance(
-            display_columns, int
-        ):
+        elif isinstance(display_columns, str) or isinstance(display_columns, int):
             display_columns = [display_columns]
 
     if hide_rows is not None:
@@ -596,16 +529,11 @@
             hide_rows = [hide_rows]
         display_rows = [c for c in dataset.columns if c not in hide_rows]
     else:
-<<<<<<< HEAD
         if display_rows == 'all':
-=======
-        if display_rows == "all":
->>>>>>> d01f2bf9
             display_rows = columns
         elif isinstance(display_rows, str) or isinstance(display_rows, int):
             display_columns = [display_rows]
 
-<<<<<<< HEAD
     if display_rows is None or display_columns is None or len(display_rows) < 1 or len(display_columns) < 1:
         raise ValueError(
             'display_rows and display_columns must have at least one element')
@@ -614,45 +542,17 @@
     # convert timestamp columns to numerical columns, so correlation can be performed
     datetime_dtypes = [str(x) for x in dataset.dtypes if str(
         x).startswith('datetime64')]  # finding all timezones
-=======
-    if (
-        display_rows is None
-        or display_columns is None
-        or len(display_rows) < 1
-        or len(display_columns) < 1
-    ):
-        raise ValueError(
-            "display_rows and display_columns must have at least one element"
-        )
-    displayed_features_set = set.union(set(display_rows), set(display_columns))
-
-    # convert timestamp columns to numerical columns, so correlation can be performed
-    datetime_dtypes = [
-        str(x) for x in dataset.dtypes if str(x).startswith("datetime64")
-    ]  # finding all timezones
->>>>>>> d01f2bf9
     if datetime_dtypes:
         datetime_cols = identify_columns_by_type(dataset, datetime_dtypes)
         datetime_cols = [c for c in datetime_cols if c not in nominal_columns]
         if datetime_cols:
             dataset[datetime_cols] = dataset[datetime_cols].apply(
-<<<<<<< HEAD
                 lambda col: col.view(np.int64), axis=0)
             if auto_nominal:
                 nominal_columns = identify_nominal_columns(dataset)
 
     # will be used to store associations values
     corr = pd.DataFrame(index=columns, columns=columns)
-=======
-                lambda col: col.view(np.int64), axis=0
-            )
-            if auto_nominal:
-                nominal_columns = identify_nominal_columns(dataset)
-
-    corr = pd.DataFrame(
-        index=columns, columns=columns
-    )  # will be used to store associations values
->>>>>>> d01f2bf9
 
     # this dataframe is used to keep track of invalid association values, which will be placed on top
     # of the corr dataframe. It is done for visualization purposes, so the heatmap values will remain
@@ -667,7 +567,6 @@
         if dataset[c].unique().size == 1:
             single_value_columns_set.add(c)
 
-<<<<<<< HEAD
     # find the number of physical cpu cores available
     n_cores = cpu_count(logical=False)
 
@@ -745,131 +644,6 @@
                     ij) and abs(ij) < np.inf else 0.0
                 corr.loc[columns[j], columns[i]] = ji if not np.isnan(
                     ji) and abs(ji) < np.inf else 0.0
-=======
-    # computing associations
-    def _nom_num(nom_column, num_column):
-        if callable(nom_num_assoc):
-            cell = nom_num_assoc(dataset[nom_column], dataset[num_column])
-            ij = cell
-            ji = cell
-        elif nom_num_assoc == "correlation_ratio":
-            cell = correlation_ratio(
-                dataset[nom_column], dataset[num_column], nan_strategy=_SKIP
-            )
-            ij = cell
-            ji = cell
-        else:
-            raise ValueError(
-                f"{nom_nom_assoc} is not a supported nominal-numerical association"
-            )
-        return ij, ji
-
-    for i in range(0, len(columns)):
-        if columns[i] not in displayed_features_set:
-            continue
-        if columns[i] in single_value_columns_set:
-            corr.loc[:, columns[i]] = 0.0
-            corr.loc[columns[i], :] = 0.0
-            continue
-        for j in range(i, len(columns)):
-            if (
-                columns[j] in single_value_columns_set
-                or columns[j] not in displayed_features_set
-            ):
-                continue
-            elif i == j:
-                corr.loc[columns[i], columns[j]] = 1.0
-            else:
-                if columns[i] in nominal_columns:
-                    if columns[j] in nominal_columns:
-                        if callable(nom_nom_assoc):
-                            if symmetric_nom_nom:
-                                cell = nom_nom_assoc(
-                                    dataset[columns[i]], dataset[columns[j]]
-                                )
-                                ij = cell
-                                ji = cell
-                            else:
-                                ij = nom_nom_assoc(
-                                    dataset[columns[i]], dataset[columns[j]]
-                                )
-                                ji = nom_nom_assoc(
-                                    dataset[columns[j]], dataset[columns[i]]
-                                )
-                        elif nom_nom_assoc == "theil":
-                            ij = theils_u(
-                                dataset[columns[i]],
-                                dataset[columns[j]],
-                                nan_strategy=_SKIP,
-                            )
-                            ji = theils_u(
-                                dataset[columns[j]],
-                                dataset[columns[i]],
-                                nan_strategy=_SKIP,
-                            )
-                        elif nom_nom_assoc == "cramer":
-                            cell = cramers_v(
-                                dataset[columns[i]],
-                                dataset[columns[j]],
-                                bias_correction=cramers_v_bias_correction,
-                                nan_strategy=_SKIP,
-                            )
-                            ij = cell
-                            ji = cell
-                        else:
-                            raise ValueError(
-                                f"{nom_nom_assoc} is not a supported nominal-nominal association"
-                            )
-                    else:
-                        ij, ji = _nom_num(
-                            nom_column=columns[i], num_column=columns[j]
-                        )
-                else:
-                    if columns[j] in nominal_columns:
-                        ij, ji = _nom_num(
-                            nom_column=columns[j], num_column=columns[i]
-                        )
-                    else:
-                        if callable(num_num_assoc):
-                            if symmetric_num_num:
-                                cell = num_num_assoc(
-                                    dataset[columns[i]], dataset[columns[j]]
-                                )
-                                ij = cell
-                                ji = cell
-                            else:
-                                ij = num_num_assoc(
-                                    dataset[columns[i]], dataset[columns[j]]
-                                )
-                                ji = num_num_assoc(
-                                    dataset[columns[j]], dataset[columns[i]]
-                                )
-                        else:
-                            if num_num_assoc == "pearson":
-                                cell, _ = ss.pearsonr(
-                                    dataset[columns[i]], dataset[columns[j]]
-                                )
-                            elif num_num_assoc == "spearman":
-                                cell, _ = ss.spearmanr(
-                                    dataset[columns[i]], dataset[columns[j]]
-                                )
-                            elif num_num_assoc == "kendall":
-                                cell, _ = ss.kendalltau(
-                                    dataset[columns[i]], dataset[columns[j]]
-                                )
-                            else:
-                                raise ValueError(
-                                    f"{num_num_assoc} is not a supported numerical-numerical association"
-                                )
-                            ij = cell
-                            ji = cell
-                corr.loc[columns[i], columns[j]] = (
-                    ij if not np.isnan(ij) and abs(ij) < np.inf else 0.0
-                )
-                corr.loc[columns[j], columns[i]] = (
-                    ji if not np.isnan(ji) and abs(ji) < np.inf else 0.0
-                )
->>>>>>> d01f2bf9
                 inf_nan.loc[columns[i], columns[j]] = _inf_nan_str(ij)
                 inf_nan.loc[columns[j], columns[i]] = _inf_nan_str(ji)
         except Exception as exception:
@@ -879,14 +653,8 @@
 
     if clustering:
         corr, _ = cluster_correlations(corr)
-<<<<<<< HEAD
         inf_nan = inf_nan.reindex(
             columns=corr.columns).reindex(index=corr.index)
-=======
-        inf_nan = inf_nan.reindex(columns=corr.columns).reindex(
-            index=corr.index
-        )
->>>>>>> d01f2bf9
 
         # rearrange dispalyed rows and columns according to the clustered order
         display_columns = [c for c in corr.columns if c in display_columns]
@@ -897,30 +665,15 @@
     inf_nan = inf_nan.loc[display_rows, display_columns]
 
     if mark_columns:
-
         def mark(col):
-<<<<<<< HEAD
             return '{} (nom)'.format(col) if col in nominal_columns else '{} (con)'.format(col)
-=======
-            return (
-                "{} (nom)".format(col)
-                if col in nominal_columns
-                else "{} (con)".format(col)
-            )
->>>>>>> d01f2bf9
 
         corr.columns = [mark(col) for col in corr.columns]
         corr.index = [mark(col) for col in corr.index]
         inf_nan.columns = corr.columns
         inf_nan.index = corr.index
-<<<<<<< HEAD
         single_value_columns_set = {mark(col)
                                     for col in single_value_columns_set}
-=======
-        single_value_columns_set = {
-            mark(col) for col in single_value_columns_set
-        }
->>>>>>> d01f2bf9
         display_rows = [mark(col) for col in display_rows]
         display_columns = [mark(col) for col in display_columns]
 
@@ -948,23 +701,15 @@
             )
             for c in single_value_columns_set:
                 if c in display_rows and c in display_columns:
-                    sv.loc[:, c] = " "
-                    sv.loc[c, :] = " "
-                    sv.loc[c, c] = "SV"
+                    sv.loc[:, c] = ' '
+                    sv.loc[c, :] = ' '
+                    sv.loc[c, c] = 'SV'
                 elif c in display_rows:
-<<<<<<< HEAD
                     sv.loc[c, :] = ' '
                     sv.loc[c, sv.columns[0]] = 'SV'
                 else:  # c in display_columns
                     sv.loc[:, c] = ' '
                     sv.loc[sv.index[-1], c] = 'SV'
-=======
-                    sv.loc[c, :] = " "
-                    sv.loc[c, sv.columns[0]] = "SV"
-                else:  # c in display_columns
-                    sv.loc[:, c] = " "
-                    sv.loc[sv.index[-1], c] = "SV"
->>>>>>> d01f2bf9
             sv_mask = np.vectorize(lambda x: not bool(x))(sv.values)
             ax = sns.heatmap(
                 sv_mask,
@@ -979,7 +724,6 @@
             )
         else:
             sv_mask = np.ones_like(corr)
-<<<<<<< HEAD
         mask = np.vectorize(lambda x: not bool(x))(
             inf_nan_mask) + np.vectorize(lambda x: not bool(x))(sv_mask)
         vmin = vmin or (-1.0 if len(displayed_features_set) -
@@ -995,39 +739,16 @@
                          mask=mask,
                          ax=ax,
                          cbar=cbar)
-=======
-        mask = np.vectorize(lambda x: not bool(x))(inf_nan_mask) + np.vectorize(
-            lambda x: not bool(x)
-        )(sv_mask)
-        vmin = vmin or (
-            -1.0
-            if len(displayed_features_set) - len(nominal_columns) >= 2
-            else 0.0
-        )
-        ax = sns.heatmap(
-            corr,
-            cmap=cmap,
-            annot=annot,
-            fmt=fmt,
-            center=0,
-            vmax=vmax,
-            vmin=vmin,
-            square=True,
-            mask=mask,
-            ax=ax,
-            cbar=cbar,
-        )
->>>>>>> d01f2bf9
         plt.title(title)
         if filename:
             plt.savefig(filename)
         if plot:
             plt.show()
 
-    return {"corr": corr, "ax": ax}
-
-
-<<<<<<< HEAD
+    return {'corr': corr,
+            'ax': ax}
+
+
 def _nom_num(nom_column, num_column, dataset, nom_num_assoc, nom_nom_assoc):
     """
         Computes the nominal-numerical association value. Used by 
@@ -1213,16 +934,6 @@
                        drop_fact_dict=True,
                        nan_strategy=_REPLACE,
                        nan_replace_value=_DEFAULT_REPLACE_VALUE):
-=======
-def numerical_encoding(
-    dataset,
-    nominal_columns="auto",
-    drop_single_label=False,
-    drop_fact_dict=True,
-    nan_strategy=_REPLACE,
-    nan_replace_value=_DEFAULT_REPLACE_VALUE,
-):
->>>>>>> d01f2bf9
     """
     Encoding a data-set with mixed data (numerical and categorical) to a
     numerical-only data-set using the following logic:
